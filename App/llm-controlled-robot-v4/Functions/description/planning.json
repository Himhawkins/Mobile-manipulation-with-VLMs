--- conflicted
+++ resolved
@@ -1,38 +1,3 @@
-<<<<<<< HEAD
-{
-  "trace_targets": {
-    "description": "Traces A* paths between a list of target coordinates, avoiding obstacles and saving all reachable points to a file.",
-    "inputs": [
-      { "name": "input_target_list", "type": "List[Tuple[int, int]]", "description": "List of (x,y) target coordinates." },
-      { "name": "output_target_path", "type": "str", "description": "File path to write improved point list (CSV)." },
-      { "name": "start", "type": "Tuple[int, int] or None", "description": "Optional start (x,y); defaults to robot_pos in data." },
-      { "name": "data_folder", "type": "str", "description": "Folder containing arena and obstacle data." },
-      { "name": "spacing", "type": "int", "description": "Dilation padding for obstacle mask." }
-    ],
-    "output": {
-      "type": "Tuple[np.ndarray, List[Tuple[int, int]], List[Tuple[int, int, int, int]], Tuple[int, int], List[Tuple[int, int]], List[List[Tuple[int, int]]]]",
-      "description": "Returns (frame image, arena corners, obstacles list, start position, target list, paths list)."
-    },
-    "usage": "trace_targets([(50,50), (150,150)], 'Targets/improved.txt', start=(10,10), data_folder='Data', spacing=5)"
-  },
-  "plot_trace": {
-    "description": "Plots the arena image with boundary, obstacles, start, targets, and A* path traces.",
-    "inputs": [
-      { "name": "frame", "type": "np.ndarray", "description": "BGR image loaded by OpenCV." },
-      { "name": "arena", "type": "List[Tuple[int, int]]", "description": "Polygon vertices of arena boundary." },
-      { "name": "obstacles", "type": "List[Tuple[int, int, int, int]]", "description": "List of (x,y,w,h) obstacle boxes." },
-      { "name": "start", "type": "Tuple[int, int]", "description": "Robot start coordinate." },
-      { "name": "targets", "type": "List[Tuple[int, int]]", "description": "Original target points." },
-      { "name": "paths", "type": "List[List[Tuple[int, int]]]", "description": "A* paths between points." }
-    ],
-    "output": {
-      "type": "None",
-      "description": "Displays a Matplotlib plot; no return value."
-    },
-    "usage": "plot_trace(frame, arena, obstacles, start, targets, paths)"
-  }
-}
-=======
  {
         "trace_targets": {
             "description": "Plans a multi-segment path to trace a series of targets, avoiding obstacles. It reads environment data, loads targets, plans a path using A*, and saves the resulting path to a file.",
@@ -46,5 +11,4 @@
             "output": {"type": "str", "description": "A confirmation message indicating that the path has been planned and saved successfully."},
             "usage": "planning.trace_targets(input_target_path='targets.txt', output_target_path='planned_path.txt', data_folder='env_data')"
         }
-    }
->>>>>>> e0ed966a
+    }